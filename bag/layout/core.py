--- conflicted
+++ resolved
@@ -496,11 +496,7 @@
 
     @abc.abstractmethod
     def get_res_em_specs(self, res_type, w, l=-1, **kwargs):
-<<<<<<< HEAD
-        # type: (str, int, int, Any) -> Tuple[float, float, float]
-=======
-        # type: (str, float, float, **Any) -> Tuple[float, float, float]
->>>>>>> 56ad216e
+        # type: (str, int, int, **Any) -> Tuple[float, float, float]
         """Returns a tuple of EM current/resistance specs of the given resistor.
 
         Parameters
@@ -1164,576 +1160,4 @@
         return 1.0
 
     def get_res_em_specs(self, res_type, w, l=-1, **kwargs):
-<<<<<<< HEAD
-        return float('inf'), float('inf'), float('inf')
-=======
-        return float('inf'), float('inf'), float('inf')
-
-
-class BagLayout(object):
-    """This class contains layout information of a cell.
-
-    Parameters
-    ----------
-    grid : :class:`bag.layout.routing.RoutingGrid`
-        the routing grid instance.
-    use_cybagoa : bool
-        True to use cybagoa package to accelerate layout.
-    """
-
-    def __init__(self, grid, use_cybagoa=False):
-        self._res = grid.resolution
-        self._via_tech = grid.tech_info.via_tech_name
-        self._pin_purpose = grid.tech_info.pin_purpose
-        self._make_pin_rect = True
-        self._inst_list = []  # type: List[Instance]
-        self._inst_primitives = []  # type: List[InstanceInfo]
-        self._rect_list = []  # type: List[Rect]
-        self._via_list = []  # type: List[Via]
-        self._via_primitives = []  # type: List[ViaInfo]
-        self._pin_list = []  # type: List[PinInfo]
-        self._path_list = []  # type: List[Path]
-        self._polygon_list = []  # type: List[Polygon]
-        self._blockage_list = []  # type: List[Blockage]
-        self._boundary_list = []  # type: List[Boundary]
-        self._used_inst_names = set()
-        self._used_pin_names = set()
-        self._raw_content = None
-        self._is_empty = True
-        self._finalized = False
-        self._use_cybagoa = use_cybagoa
-
-    @property
-    def pin_purpose(self):
-        """Returns the default pin layer purpose name."""
-        return self._pin_purpose
-
-    @property
-    def is_empty(self):
-        """Returns True if this layout is empty."""
-        return self._is_empty
-
-    def inst_iter(self):
-        # type: () -> Iterator[Instance]
-        return iter(self._inst_list)
-
-    def finalize(self):
-        # type: () -> None
-        """Prevents any further changes to this layout.
-        """
-        self._finalized = True
-
-        # get rectangles
-        rect_list = []
-        for obj in self._rect_list:
-            if obj.valid:
-                if not obj.bbox.is_physical():
-                    print('WARNING: rectangle with non-physical bounding box found.', obj.layer)
-                else:
-                    obj_content = obj.content
-                    rect_list.append(obj_content)
-
-        # filter out invalid geometries
-        path_list, polygon_list, blockage_list, boundary_list, via_list = [], [], [], [], []
-        for targ_list, obj_list in ((path_list, self._path_list),
-                                    (polygon_list, self._polygon_list),
-                                    (blockage_list, self._blockage_list),
-                                    (boundary_list, self._boundary_list),
-                                    (via_list, self._via_list)):
-            for obj in obj_list:
-                if obj.valid:
-                    targ_list.append(obj.content)
-
-        # get via primitives
-        via_list.extend(self._via_primitives)
-
-        # get instances
-        inst_list = []  # type: List[InstanceInfo]
-        for obj in self._inst_list:
-            if obj.valid:
-                obj_content = self._format_inst(obj)
-                inst_list.append(obj_content)
-
-        self._raw_content = [inst_list,
-                             self._inst_primitives,
-                             rect_list,
-                             via_list,
-                             self._pin_list,
-                             path_list,
-                             blockage_list,
-                             boundary_list,
-                             polygon_list,
-                             ]
-
-        if (not inst_list and not self._inst_primitives and not rect_list and not blockage_list and
-                not boundary_list and not via_list and not self._pin_list and not path_list and
-                not polygon_list):
-            self._is_empty = True
-        else:
-            self._is_empty = False
-
-    def get_rect_bbox(self, layer):
-        # type: (Union[str, Tuple[str, str]]) -> BBox
-        """Returns the overall bounding box of all rectangles on the given layer.
-
-        Note: currently this does not check primitive instances or vias.
-        """
-        if isinstance(layer, str):
-            layer = (layer, 'drawing')
-
-        box = BBox.get_invalid_bbox()
-        for rect in self._rect_list:
-            if layer == rect.layer:
-                box = box.merge(rect.bbox_array.get_overall_bbox())
-
-        for inst in self._inst_list:
-            box = box.merge(inst.get_rect_bbox(layer))
-
-        return box
-
-    def get_masters_set(self):
-        """Returns a set of all template master keys used in this layout."""
-        return set((inst.master.key for inst in self._inst_list))
-
-    def _get_unused_inst_name(self, inst_name):
-        """Returns a new inst name."""
-        if inst_name is None or inst_name in self._used_inst_names:
-            cnt = 0
-            inst_name = 'X%d' % cnt
-            while inst_name in self._used_inst_names:
-                cnt += 1
-                inst_name = 'X%d' % cnt
-
-        return inst_name
-
-    def _format_inst(self, inst):
-        # type: (Instance) -> InstanceInfo
-        """Convert the given instance into dictionary representation."""
-        content = inst.content
-        inst_name = self._get_unused_inst_name(content.name)
-        content.name = inst_name
-        self._used_inst_names.add(inst_name)
-        return content
-
-    def get_content(self,  # type: BagLayout
-                    lib_name,  # type: str
-                    cell_name,  # type: str
-                    rename_fun,  # type: Callable[[str], str]
-                    ):
-        # type: (...) -> Union[List[Any], Tuple[str, 'cybagoa.PyOALayout']]
-        """returns a list describing geometries in this layout.
-
-        Parameters
-        ----------
-        lib_name : str
-            the layout library name.
-        cell_name : str
-            the layout top level cell name.
-        rename_fun : Callable[[str], str]
-            the layout cell renaming function.
-
-        Returns
-        -------
-        content : Union[List[Any], Tuple[str, 'cybagoa.PyOALayout']]
-            a list describing this layout, or PyOALayout if cybagoa package is enabled.
-        """
-        if not self._finalized:
-            raise Exception('Layout is not finalized.')
-
-        cell_name = rename_fun(cell_name)
-        (inst_list, inst_prim_list, rect_list, via_list, pin_list,
-         path_list, blockage_list, boundary_list, polygon_list) = self._raw_content
-
-        # update library name and apply layout cell renaming on instances
-        inst_tot_list = []
-        for inst in inst_list:
-            inst_temp = inst.copy()
-            inst_temp['lib'] = lib_name
-            inst_temp['cell'] = rename_fun(inst_temp['cell'])
-            inst_tot_list.append(inst_temp)
-        inst_tot_list.extend(inst_prim_list)
-
-        if self._use_cybagoa and cybagoa is not None:
-            encoding = bag.io.get_encoding()
-            oa_layout = cybagoa.PyLayout(encoding)
-
-            for obj in inst_tot_list:
-                oa_layout.add_inst(**obj)
-            for obj in rect_list:
-                oa_layout.add_rect(**obj)
-            for obj in via_list:
-                oa_layout.add_via(**obj)
-            for obj in pin_list:
-                oa_layout.add_pin(**obj)
-            for obj in path_list:
-                oa_layout.add_path(**obj)
-            for obj in blockage_list:
-                oa_layout.add_blockage(**obj)
-            for obj in boundary_list:
-                oa_layout.add_boundary(**obj)
-            for obj in polygon_list:
-                oa_layout.add_polygon(**obj)
-
-            return cell_name, oa_layout
-        else:
-            ans = [cell_name, inst_tot_list, rect_list, via_list, pin_list, path_list,
-                   blockage_list, boundary_list, polygon_list]
-            return ans
-
-    def add_instance(self, instance):
-        """Adds the given instance to this layout.
-
-        Parameters
-        ----------
-        instance : bag.layout.objects.Instance
-            the instance to add.
-        """
-        if self._finalized:
-            raise Exception('Layout is already finalized.')
-
-        # if isinstance(instance.nx, float) or isinstance(instance.ny, float):
-        #     raise Exception('float nx/ny')
-
-        self._inst_list.append(instance)
-
-    def move_all_by(self, dx=0.0, dy=0.0, unit_mode=False):
-        # type: (Union[float, int], Union[float, int], bool) -> None
-        """Move all layout objects in this layout by the given amount.
-
-        Parameters
-        ----------
-        dx : Union[float, int]
-            the X shift.
-        dy : Union[float, int]
-            the Y shift.
-        unit_mode : bool
-            True if shift values are given in resolution units.
-        """
-        if self._finalized:
-            raise Exception('Layout is already finalized.')
-
-        for obj in chain(self._inst_list, self._inst_primitives, self._rect_list,
-                         self._via_primitives, self._via_list, self._pin_list,
-                         self._path_list, self._blockage_list, self._boundary_list,
-                         self._polygon_list):
-            obj.move_by(dx=dx, dy=dy, unit_mode=unit_mode)
-
-    def add_instance_primitive(self,  # type: BagLayout
-                               lib_name,  # type: str
-                               cell_name,  # type: str
-                               loc,  # type: Tuple[Union[float, int], Union[float, int]]
-                               view_name='layout',  # type: str
-                               inst_name=None,  # type: Optional[str]
-                               orient="R0",  # type: str
-                               num_rows=1,  # type: int
-                               num_cols=1,  # type: int
-                               sp_rows=0,  # type: Union[float, int]
-                               sp_cols=0,  # type: Union[float, int]
-                               params=None,  # type: Optional[Dict[str, Any]]
-                               unit_mode=False,  # type: bool
-                               **kwargs
-                               ):
-        """Adds a new (arrayed) primitive instance to this layout.
-
-        Parameters
-        ----------
-        lib_name : str
-            instance library name.
-        cell_name : str
-            instance cell name.
-        loc : Tuple[Union[float, int], Union[float, int]]
-            instance location.
-        view_name : str
-            instance view name.  Defaults to 'layout'.
-        inst_name : Optional[str]
-            instance name.  If None or an instance with this name already exists,
-            a generated unique name is used.
-        orient : str
-            instance orientation.  Defaults to "R0"
-        num_rows : int
-            number of rows.  Must be positive integer.
-        num_cols : int
-            number of columns.  Must be positive integer.
-        sp_rows : Union[float, int]
-            row spacing.  Used for arraying given instance.
-        sp_cols : Union[float, int]
-            column spacing.  Used for arraying given instance.
-        params : Optional[Dict[str, Any]]
-            the parameter dictionary.  Used for adding pcell instance.
-        unit_mode : bool
-            True if distances are specified in resolution units.
-        **kwargs :
-            additional arguments.  Usually implementation specific.
-        """
-        if self._finalized:
-            raise Exception('Layout is already finalized.')
-
-        res = self._res
-        if not unit_mode:
-            loc = [round(loc[0] / res) * res,
-                   round(loc[1] / res) * res]
-            sp_rows = round(sp_rows / res) * res
-            sp_cols = round(sp_cols / res) * res
-        else:
-            loc = [loc[0] * res, loc[1] * res]
-            sp_rows *= res
-            sp_cols *= res
-
-        # get unique instance name
-        inst_name = self._get_unused_inst_name(inst_name)
-        self._used_inst_names.add(inst_name)
-
-        inst_info = InstanceInfo(self._res, lib=lib_name,
-                                 cell=cell_name,
-                                 view=view_name,
-                                 name=inst_name,
-                                 loc=loc,
-                                 orient=orient,
-                                 num_rows=num_rows,
-                                 num_cols=num_cols,
-                                 sp_rows=sp_rows,
-                                 sp_cols=sp_cols)
-
-        # if isinstance(num_rows, float) or isinstance(num_cols, float):
-        #     raise Exception('float nx/ny')
-
-        if params is not None:
-            inst_info.params = params
-        inst_info.update(kwargs)
-
-        self._inst_primitives.append(inst_info)
-
-    def add_rect(self, rect):
-        """Add a new (arrayed) rectangle.
-
-        Parameters
-        ----------
-        rect : bag.layout.objects.Rect
-            the rectangle object to add.
-        """
-        if self._finalized:
-            raise Exception('Layout is already finalized.')
-
-        self._rect_list.append(rect)
-
-    def add_path(self, path):
-        # type: (Path) -> None
-        """Add a new path.
-
-        Parameters
-        ----------
-        path : Path
-            the path object to add.
-        """
-        if self._finalized:
-            raise Exception('Layout is already finalized.')
-
-        self._path_list.append(path)
-
-    def add_polygon(self, polygon):
-        # type: (Polygon) -> None
-        """Add a new polygon.
-
-        Parameters
-        ----------
-        polygon : Polygon
-            the polygon object to add.
-        """
-        if self._finalized:
-            raise Exception('Layout is already finalized.')
-
-        self._polygon_list.append(polygon)
-
-    def add_blockage(self, blockage):
-        # type: (Blockage) -> None
-        """Add a new blockage.
-
-        Parameters
-        ----------
-        blockage : Blockage
-            the blockage object to add.
-        """
-        if self._finalized:
-            raise Exception('Layout is already finalized.')
-
-        self._blockage_list.append(blockage)
-
-    def add_boundary(self, boundary):
-        # type: (Boundary) -> None
-        """Add a new boundary.
-
-        Parameters
-        ----------
-        boundary : Boundary
-            the boundary object to add.
-        """
-        if self._finalized:
-            raise Exception('Layout is already finalized.')
-
-        self._boundary_list.append(boundary)
-
-    def add_via(self, via):
-        """Add a new (arrayed) via.
-
-        Parameters
-        ----------
-        via : bag.layout.objects.Via
-            the via object to add.
-        """
-        if self._finalized:
-            raise Exception('Layout is already finalized.')
-
-        # if isinstance(via.nx, float) or isinstance(via.ny, float):
-        #     raise Exception('float nx/ny')
-
-        self._via_list.append(via)
-
-    def add_via_primitive(self, via_type, loc, num_rows=1, num_cols=1, sp_rows=0.0, sp_cols=0.0,
-                          enc1=None, enc2=None, orient='R0', cut_width=None, cut_height=None,
-                          arr_nx=1, arr_ny=1, arr_spx=0.0, arr_spy=0.0):
-        """Adds a primitive via by specifying all parameters.
-
-        Parameters
-        ----------
-        via_type : str
-            the via type name.
-        loc : Tuple[float, float]
-            the via location as a two-element tuple.
-        num_rows : int
-            number of via cut rows.
-        num_cols : int
-            number of via cut columns.
-        sp_rows : float
-            spacing between via cut rows.
-        sp_cols : float
-            spacing between via cut columns.
-        enc1 : list[float]
-            a list of left, right, top, and bottom enclosure values on bottom layer.
-            Defaults to all 0.
-        enc2 : list[float]
-            a list of left, right, top, and bottom enclosure values on top layer.
-            Defaults. to all 0.
-        orient : str
-            orientation of the via.
-        cut_width : float or None
-            via cut width.  This is used to create rectangle via.
-        cut_height : float or None
-            via cut height.  This is used to create rectangle via.
-        arr_nx : int
-            number of columns.
-        arr_ny : int
-            number of rows.
-        arr_spx : float
-            column pitch.
-        arr_spy : float
-            row pitch.
-        """
-        if self._finalized:
-            raise Exception('Layout is already finalized.')
-
-        if arr_nx > 0 and arr_ny > 0:
-            if enc1 is None:
-                enc1 = [0.0, 0.0, 0.0, 0.0]
-            if enc2 is None:
-                enc2 = [0.0, 0.0, 0.0, 0.0]
-
-            # if isinstance(arr_nx, float) or isinstance(arr_ny, float):
-            #     raise Exception('float nx/ny')
-
-            par = ViaInfo(self._res, id=via_type, loc=loc, orient=orient, num_rows=num_rows,
-                          num_cols=num_cols,
-                          sp_rows=sp_rows, sp_cols=sp_cols, enc1=enc1, enc2=enc2, )
-            if cut_width is not None:
-                par['cut_width'] = cut_width
-            if cut_height is not None:
-                par['cut_height'] = cut_height
-            if arr_nx > 1 or arr_ny > 1:
-                par['arr_nx'] = arr_nx
-                par['arr_ny'] = arr_ny
-                par['arr_spx'] = arr_spx
-                par['arr_spy'] = arr_spy
-
-            self._via_primitives.append(par)
-
-    def add_pin(self, net_name, layer, bbox, pin_name=None, label=None):
-        """Add a new pin.
-
-        Parameters
-        ----------
-        net_name : str
-            the net name associated with this pin.
-        layer : string or (string, string)
-            the layer name, or (layer, purpose) pair.
-            if purpose is not specified, defaults to 'pin'.
-        bbox : bag.layout.util.BBox
-            the rectangle bounding box
-        pin_name : str or None
-            the pin name.  If None or empty, auto-generate from net name.
-        label : str or None
-            the pin label text.  If None or empty, will use net name as the text.
-        """
-        if self._finalized:
-            raise Exception('Layout is already finalized.')
-
-        if isinstance(layer, bytes):
-            # interpret as unicode
-            layer = layer.decode('utf-8')
-        if isinstance(layer, str):
-            layer = (layer, self._pin_purpose)
-        else:
-            layer = layer[0], layer[1]
-
-        if not label:
-            label = net_name
-
-        pin_name = pin_name or net_name
-        idx = 1
-        while pin_name in self._used_pin_names:
-            pin_name = '%s_%d' % (net_name, idx)
-            idx += 1
-
-        par = PinInfo(self._res, net_name=net_name,
-                      pin_name=pin_name,
-                      label=label,
-                      layer=list(layer),
-                      bbox=[[bbox.left, bbox.bottom], [bbox.right, bbox.top]],
-                      make_rect=self._make_pin_rect)
-
-        self._used_pin_names.add(pin_name)
-        self._pin_list.append(par)
-
-    def add_label(self, label, layer, bbox):
-        """Add a new label.
-
-        This is mainly used to add voltage text labels.
-
-        Parameters
-        ----------
-        label : str
-            the label text.
-        layer : Union[str, Tuple[str, str]]
-            the layer name, or (layer, purpose) pair.
-            if purpose is not specified, defaults to 'pin'.
-        bbox : bag.layout.util.BBox
-            the rectangle bounding box
-        """
-        if self._finalized:
-            raise Exception('Layout is already finalized.')
-
-        if isinstance(layer, bytes):
-            # interpret as unicode
-            layer = layer.decode('utf-8')
-        if isinstance(layer, str):
-            layer = (layer, self._pin_purpose)
-        else:
-            layer = layer[0], layer[1]
-
-        par = PinInfo(self._res, net_name='',
-                      pin_name='',
-                      label=label,
-                      layer=list(layer),
-                      bbox=[[bbox.left, bbox.bottom], [bbox.right, bbox.top]],
-                      make_rect=False)
-
-        self._pin_list.append(par)
->>>>>>> 56ad216e
+        return float('inf'), float('inf'), float('inf')